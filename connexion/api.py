--- conflicted
+++ resolved
@@ -236,7 +236,6 @@
                 try:
                     self.add_operation(method, path, endpoint, path_parameters)
                 except ResolverError as err:
-<<<<<<< HEAD
                     # If we have an error handler for resolver errors, add it
                     # as an operation (but randomize the flask endpoint name).
                     # Otherwise treat it as any other error.
@@ -247,12 +246,6 @@
                         if exc_info is None:
                             exc_info = sys.exc_info()
                         self._handle_add_operation_error(path, method, exc_info)
-=======
-                    exc_info = err.exc_info
-                    if exc_info is None:
-                        exc_info = sys.exc_info()
-                    self._handle_add_operation_error(path, method, exc_info)
->>>>>>> 62f29c62
                 except Exception:
                     # All other relevant exceptions should be handled as well.
                     self._handle_add_operation_error(path, method, sys.exc_info())
