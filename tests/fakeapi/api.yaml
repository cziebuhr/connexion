--- conflicted
+++ resolved
@@ -616,7 +616,6 @@
           in: query
           default: 1
 
-<<<<<<< HEAD
   /test-formData-param:
     post:
       summary: Test formData parameter
@@ -626,7 +625,7 @@
           type: string
           in: formData
           required: true
-=======
+
   /test-bool-param:
     get:
       summary: Test usage of boolean default value
@@ -636,7 +635,6 @@
           type: boolean
           in: query
           default: false
->>>>>>> 6a6144f5
 
 definitions:
   new_stack:
