--- conflicted
+++ resolved
@@ -16,12 +16,8 @@
     app = AioHttpApp(__name__, port=5001,
                      specification_dir=aiohttp_api_spec_dir,
                      debug=True)
-<<<<<<< HEAD
     options = {"validate_responses": True}
-    app.add_api('swagger_simple.yaml', options=options)
-=======
-    app.add_api('swagger_simple.yaml', validate_responses=True, pass_context_arg_name='request_ctx')
->>>>>>> ee07865b
+    app.add_api('swagger_simple.yaml', validate_responses=True, pass_context_arg_name='request_ctx', options=options)
     return app
 
 
